--- conflicted
+++ resolved
@@ -45,8 +45,8 @@
 
 ## Documentation
 
-<<<<<<< HEAD
 See [PRICING.md](PRICING.md) for provider and caching specifics.
+
 
 ## Command reference
 
@@ -89,6 +89,3 @@
 | --- | --- | --- |
 | `portfolio config show` | Print the active configuration merged from defaults and overrides. | `--json` to view raw JSON (if implemented). |
 | `portfolio config set KEY VALUE` | Update a configuration value in `config.toml`. Supports dot notation for nested keys. | `KEY` (e.g. `target_weights.CSL`) and `VALUE` (validated according to type). |
-=======
-See [PRICING.md](PRICING.md) for provider and caching specifics.
->>>>>>> 782c6a6a
